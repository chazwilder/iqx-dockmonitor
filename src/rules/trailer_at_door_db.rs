--- conflicted
+++ resolved
@@ -45,21 +45,14 @@
         WHERE DOOR_NAME = @P2
     "#;
 
-        let db_service = Self::get_db_service().await?;
+        let db_service = Self::get_db_service().await;
         let db_service = db_service.lock().await;
 
         sqlx_oldapi::query(query)
-<<<<<<< HEAD
-            .bind(trailer_at_door as i32)  // @P1
-            .bind(door_name)               // @P2
+            .bind(trailer_at_door as i32)
+            .bind(door_name)
             .execute(&*db_service.local_client.pool)
             .await?;
-=======
-			.bind(trailer_at_door as i32)
-			.bind(door_name)          
-			.execute(&*db_service.local_client.pool)
-			.await?;
->>>>>>> 72cb1cde
 
         Ok(())
     }
